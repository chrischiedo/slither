import logging
from typing import List, TYPE_CHECKING

from slither.core.declarations import Function
<<<<<<< HEAD
from slither.core.expressions import (
    AssignmentOperationType,
    UnaryOperationType,
    BinaryOperationType,
)
from slither.core.expressions.expression import Expression
from slither.slithir.operations import (
    Assignment,
    Binary,
    BinaryType,
    Delete,
    Index,
    InitArray,
    InternalCall,
    AccessMember,
    NewArray,
    NewContract,
    UpdateMember,
    TypeConversion,
    Unary,
    Unpack,
    Return,
    UpdateMemberDependency,
    UpdateIndex,
    UnaryType,
    Operation,
)
=======
from slither.core.expressions import (AssignmentOperationType,
                                      UnaryOperationType)
from slither.core.solidity_types import ArrayType
from slither.core.solidity_types.type import Type
from slither.slithir.operations import (Assignment, Binary, BinaryType, Delete,
                                        Index, InitArray, InternalCall, Member,
                                        NewArray, NewContract,
                                        TypeConversion, Unary, Unpack, Return)
>>>>>>> bfaa9a51
from slither.slithir.tmp_operations.argument import Argument
from slither.slithir.tmp_operations.tmp_call import TmpCall
from slither.slithir.tmp_operations.tmp_new_array import TmpNewArray
from slither.slithir.tmp_operations.tmp_new_contract import TmpNewContract
from slither.slithir.tmp_operations.tmp_new_elementary_type import TmpNewElementaryType
from slither.slithir.variables import (
    Constant,
    IndexVariable,
    TemporaryVariable,
    TupleVariable,
    MemberVariable,
)
from slither.visitors.expression.expression import ExpressionVisitor

from slither.slithir.exceptions import SlithIRError

if TYPE_CHECKING:
    from slither.core.cfg.node import Node

logger = logging.getLogger("VISTIOR:ExpressionToSlithIR")

key = "expressionToSlithIR"


def get(expression):
    val = expression.context[key]
    # we delete the item to reduce memory use
    del expression.context[key]
    return val


def set_val(expression, val):
    expression.context[key] = val


_assign_to_binary = {
    AssignmentOperationType.ASSIGN_MULTIPLICATION: BinaryType.MULTIPLICATION,
    AssignmentOperationType.ASSIGN_DIVISION: BinaryType.DIVISION,
    AssignmentOperationType.ASSIGN_MODULO: BinaryType.MODULO,
    AssignmentOperationType.ASSIGN_ADDITION: BinaryType.ADDITION,
    AssignmentOperationType.ASSIGN_SUBTRACTION: BinaryType.SUBTRACTION,
    AssignmentOperationType.ASSIGN_LEFT_SHIFT: BinaryType.LEFT_SHIFT,
    AssignmentOperationType.ASSIGN_RIGHT_SHIFT: BinaryType.RIGHT_SHIFT,
    AssignmentOperationType.ASSIGN_AND: BinaryType.AND,
    AssignmentOperationType.ASSIGN_CARET: BinaryType.CARET,
    AssignmentOperationType.ASSIGN_OR: BinaryType.OR,
}


_binary_to_binary = {
    BinaryOperationType.POWER: BinaryType.POWER,
    BinaryOperationType.MULTIPLICATION: BinaryType.MULTIPLICATION,
    BinaryOperationType.DIVISION: BinaryType.DIVISION,
    BinaryOperationType.MODULO: BinaryType.MODULO,
    BinaryOperationType.ADDITION: BinaryType.ADDITION,
    BinaryOperationType.SUBTRACTION: BinaryType.SUBTRACTION,
    BinaryOperationType.LEFT_SHIFT: BinaryType.LEFT_SHIFT,
    BinaryOperationType.RIGHT_SHIFT: BinaryType.RIGHT_SHIFT,
    BinaryOperationType.AND: BinaryType.AND,
    BinaryOperationType.CARET: BinaryType.CARET,
    BinaryOperationType.OR: BinaryType.OR,
    BinaryOperationType.LESS: BinaryType.LESS,
    BinaryOperationType.GREATER: BinaryType.GREATER,
    BinaryOperationType.LESS_EQUAL: BinaryType.LESS_EQUAL,
    BinaryOperationType.GREATER_EQUAL: BinaryType.GREATER_EQUAL,
    BinaryOperationType.EQUAL: BinaryType.EQUAL,
    BinaryOperationType.NOT_EQUAL: BinaryType.NOT_EQUAL,
    BinaryOperationType.ANDAND: BinaryType.ANDAND,
    BinaryOperationType.OROR: BinaryType.OROR,
}


def convert_assignement_member(left, right, t):
    operations = []

    if t == AssignmentOperationType.ASSIGN:
        operations.append(UpdateMember(left.base, left.member, right))

    elif t in _assign_to_binary:
        val = TemporaryVariable(left.node)
        operations.append(Binary(val, left, right, _assign_to_binary[t]))
        operations.append(UpdateMember(left.base, left.member, val))

    return operations, left


def convert_assignement_index(left, right, t):
    operations = []

    if t == AssignmentOperationType.ASSIGN:
        operations.append(UpdateIndex(left.base, left.offset, right))

    elif t in _assign_to_binary:
        val = TemporaryVariable(left.node)
        operations.append(Binary(val, left, right, _assign_to_binary[t]))
        operations.append(UpdateIndex(left.base, left.offset, val))

    return operations, left


def convert_assignment(left, right, t, return_type):
    if isinstance(left, MemberVariable):
        return convert_assignement_member(left, right, t)
    if isinstance(left, IndexVariable):
        return convert_assignement_index(left, right, t)

    if t == AssignmentOperationType.ASSIGN:
        return [Assignment(left, right, return_type)], left
    elif t == AssignmentOperationType.ASSIGN_OR:
        return [Binary(left, left, right, BinaryType.OR)], left
    elif t == AssignmentOperationType.ASSIGN_CARET:
        return [Binary(left, left, right, BinaryType.CARET)], left
    elif t == AssignmentOperationType.ASSIGN_AND:
        return [Binary(left, left, right, BinaryType.AND)], left
    elif t == AssignmentOperationType.ASSIGN_LEFT_SHIFT:
        return [Binary(left, left, right, BinaryType.LEFT_SHIFT)], left
    elif t == AssignmentOperationType.ASSIGN_RIGHT_SHIFT:
        return [Binary(left, left, right, BinaryType.RIGHT_SHIFT)], left
    elif t == AssignmentOperationType.ASSIGN_ADDITION:
        return [Binary(left, left, right, BinaryType.ADDITION)], left
    elif t == AssignmentOperationType.ASSIGN_SUBTRACTION:
        return [Binary(left, left, right, BinaryType.SUBTRACTION)], left
    elif t == AssignmentOperationType.ASSIGN_MULTIPLICATION:
        return [Binary(left, left, right, BinaryType.MULTIPLICATION)], left
    elif t == AssignmentOperationType.ASSIGN_DIVISION:
        return [Binary(left, left, right, BinaryType.DIVISION)], left
    elif t == AssignmentOperationType.ASSIGN_MODULO:
        return [Binary(left, left, right, BinaryType.MODULO)], left

    raise SlithIRError("Missing type during assignment conversion")


class ExpressionToSlithIR(ExpressionVisitor):
    def __init__(self, expression: Expression, node: "Node"):
        from slither.core.cfg.node import NodeType

        self._expression = expression
        self._node = node
        self._result: List[Operation] = []
        self._visit_expression(self.expression)
        if node.type == NodeType.RETURN:
            r = Return(get(self.expression))
            r.set_expression(expression)
            self._result.append(r)
        for ir in self._result:
            ir.set_node(node)

    def result(self) -> List[Operation]:
        return self._result

    def _post_assignement_operation(self, expression):
        left = get(expression.expression_left)
        right = get(expression.expression_right)
        if isinstance(left, list):  # tuple expression:
            if isinstance(right, list):  # unbox assigment
                assert len(left) == len(right)
                for idx in range(len(left)):
                    if not left[idx] is None:
                        (operations, _) = convert_assignment(
                            left[idx],
                            right[idx],
                            expression.type,
                            expression.expression_return_type,
                        )
                        for operation in operations:
                            operation.set_expression(expression)
                            self._result.append(operation)
                set_val(expression, None)
            else:
                assert isinstance(right, TupleVariable)
                for idx in range(len(left)):
                    if not left[idx] is None:
                        operation = Unpack(left[idx], right, idx)
                        operation.set_expression(expression)
                        self._result.append(operation)
                set_val(expression, None)
        else:
            # Init of array, like
            # uint8[2] var = [1,2];
            if isinstance(right, list):
                operation = InitArray(right, left)
                operation.set_expression(expression)
                self._result.append(operation)
                set_val(expression, left)
            else:
                (operations, value_returned) = convert_assignment(
                    left, right, expression.type, expression.expression_return_type
                )
                for operation in operations:
                    operation.set_expression(expression)
                    self._result.append(operation)
                # Return left to handle
                # a = b = 1;
                set_val(expression, value_returned)

    def _post_binary_operation(self, expression):
        left = get(expression.expression_left)
        right = get(expression.expression_right)
        val = TemporaryVariable(self._node)

        operation = Binary(val, left, right, _binary_to_binary[expression.type])
        operation.set_expression(expression)
        self._result.append(operation)
        set_val(expression, val)

    def _post_call_expression(self, expression):
        called = get(expression.called)
        args = [get(a) for a in expression.arguments if a]
        for arg in args:
            arg_ = Argument(arg)
            arg_.set_expression(expression)
            self._result.append(arg_)
        if isinstance(called, Function):
            # internal call

            # If tuple
            if expression.type_call.startswith("tuple(") and expression.type_call != "tuple()":
                val = TupleVariable(self._node)
            else:
                val = TemporaryVariable(self._node)
            internal_call = InternalCall(called, len(args), val, expression.type_call)
            internal_call.set_expression(expression)
            self._result.append(internal_call)
            set_val(expression, val)
        else:
            # If tuple
            if expression.type_call.startswith("tuple(") and expression.type_call != "tuple()":
                val = TupleVariable(self._node)
            else:
                val = TemporaryVariable(self._node)

            message_call = TmpCall(called, len(args), val, expression.type_call)
            message_call.set_expression(expression)
            # Gas/value are only accessible here if the syntax {gas: , value: }
            # Is used over .gas().value()
            if expression.call_gas:
                call_gas = get(expression.call_gas)
                message_call.call_gas = call_gas
            if expression.call_value:
                call_value = get(expression.call_value)
                message_call.call_value = call_value
            self._result.append(message_call)
            set_val(expression, val)

    def _post_conditional_expression(self, expression):
        raise Exception("Ternary operator are not convertible to SlithIR {}".format(expression))

    def _post_elementary_type_name_expression(self, expression):
        set_val(expression, expression.type)

    def _post_identifier(self, expression):
        set_val(expression, expression.value)

    def _post_index_access(self, expression):
        left = get(expression.expression_left)
        right = get(expression.expression_right)
<<<<<<< HEAD
        val = IndexVariable(self._node, left, right)
=======
        # Left can be a type for abi.decode(var, uint[2])
        if isinstance(left, Type):
            # Nested type are not yet supported by abi.decode, so the assumption
            # Is that the right variable must be a constant
            assert isinstance(right, Constant)
            t = ArrayType(left, right.value)
            set_val(expression, t)
            return
        val = ReferenceVariable(self._node)
>>>>>>> bfaa9a51
        # access to anonymous array
        # such as [0,1][x]
        if isinstance(left, list):
            init_array_val = TemporaryVariable(self._node)
            init_array_right = left
            left = init_array_val
            operation = InitArray(init_array_right, init_array_val)
            operation.set_expression(expression)
            self._result.append(operation)
        operation = Index(val, left, right, expression.type)
        operation.set_expression(expression)
        self._result.append(operation)
        set_val(expression, val)

    def _post_literal(self, expression):
        cst = Constant(expression.value, expression.type, expression.subdenomination)
        set_val(expression, cst)

    def _post_member_access(self, expression):
        expr = get(expression.expression)
        member_name = Constant(expression.member_name)
        # if str(member_name) in expr.context.get('MEMBERS', dict()):
        #     val = expr.context['MEMBERS'][str(member_name)]
        # else:
        val = MemberVariable(self._node, expr, member_name)
        #    expr.context['MEMBERS'][str(member_name)] = val
        member = AccessMember(expr, member_name, val)
        member.set_expression(expression)
        self._result.append(member)
        set_val(expression, val)

    def _post_new_array(self, expression):
        val = TemporaryVariable(self._node)
        operation = TmpNewArray(expression.depth, expression.array_type, val)
        operation.set_expression(expression)
        self._result.append(operation)
        set_val(expression, val)

    def _post_new_contract(self, expression):
        val = TemporaryVariable(self._node)
        operation = TmpNewContract(expression.contract_name, val)
        operation.set_expression(expression)
        self._result.append(operation)
        set_val(expression, val)

    def _post_new_elementary_type(self, expression):
        # TODO unclear if this is ever used?
        val = TemporaryVariable(self._node)
        operation = TmpNewElementaryType(expression.type, val)
        operation.set_expression(expression)
        self._result.append(operation)
        set_val(expression, val)

    def _post_tuple_expression(self, expression):
        expressions = [get(e) if e else None for e in expression.expressions]
        if len(expressions) == 1:
            val = expressions[0]
        else:
            val = expressions
        set_val(expression, val)

    def _post_type_conversion(self, expression):
        expr = get(expression.expression)
        val = TemporaryVariable(self._node)
        operation = TypeConversion(val, expr, expression.type)
        operation.set_expression(expression)
        self._result.append(operation)
        set_val(expression, val)

    def _post_unary_operation(self, expression):
        value = get(expression.expression)
        if expression.type in [UnaryOperationType.BANG, UnaryOperationType.TILD]:
            lvalue = TemporaryVariable(self._node)
            expression_type = (
                UnaryType.BANG if expression.type == UnaryOperationType.BANG else UnaryType.TILD
            )
            operation = Unary(lvalue, value, expression_type)
            operation.set_expression(expression)
            self._result.append(operation)
            set_val(expression, lvalue)
        elif expression.type in [UnaryOperationType.DELETE]:
            operation = Delete(value, value)
            operation.set_expression(expression)
            self._result.append(operation)
            set_val(expression, value)
        elif expression.type in [UnaryOperationType.PLUSPLUS_PRE]:
            operation = Binary(value, value, Constant("1", value.type), BinaryType.ADDITION)
            operation.set_expression(expression)
            self._result.append(operation)
            set_val(expression, value)
        elif expression.type in [UnaryOperationType.MINUSMINUS_PRE]:
            operation = Binary(value, value, Constant("1", value.type), BinaryType.SUBTRACTION)
            operation.set_expression(expression)
            self._result.append(operation)
            set_val(expression, value)
        elif expression.type in [UnaryOperationType.PLUSPLUS_POST]:
            lvalue = TemporaryVariable(self._node)
            operation = Assignment(lvalue, value, value.type)
            operation.set_expression(expression)
            self._result.append(operation)
            operation = Binary(value, value, Constant("1", value.type), BinaryType.ADDITION)
            operation.set_expression(expression)
            self._result.append(operation)
            set_val(expression, lvalue)
        elif expression.type in [UnaryOperationType.MINUSMINUS_POST]:
            lvalue = TemporaryVariable(self._node)
            operation = Assignment(lvalue, value, value.type)
            operation.set_expression(expression)
            self._result.append(operation)
            operation = Binary(value, value, Constant("1", value.type), BinaryType.SUBTRACTION)
            operation.set_expression(expression)
            self._result.append(operation)
            set_val(expression, lvalue)
        elif expression.type in [UnaryOperationType.PLUS_PRE]:
            set_val(expression, value)
        elif expression.type in [UnaryOperationType.MINUS_PRE]:
            lvalue = TemporaryVariable(self._node)
            operation = Binary(lvalue, Constant("0", value.type), value, BinaryType.SUBTRACTION)
            operation.set_expression(expression)
            self._result.append(operation)
            set_val(expression, lvalue)
        else:
            raise SlithIRError("Unary operation to IR not supported {}".format(expression))<|MERGE_RESOLUTION|>--- conflicted
+++ resolved
@@ -2,7 +2,6 @@
 from typing import List, TYPE_CHECKING
 
 from slither.core.declarations import Function
-<<<<<<< HEAD
 from slither.core.expressions import (
     AssignmentOperationType,
     UnaryOperationType,
@@ -30,18 +29,10 @@
     UnaryType,
     Operation,
 )
-=======
-from slither.core.expressions import (AssignmentOperationType,
-                                      UnaryOperationType)
-from slither.core.solidity_types import ArrayType
-from slither.core.solidity_types.type import Type
-from slither.slithir.operations import (Assignment, Binary, BinaryType, Delete,
-                                        Index, InitArray, InternalCall, Member,
-                                        NewArray, NewContract,
-                                        TypeConversion, Unary, Unpack, Return)
->>>>>>> bfaa9a51
 from slither.slithir.tmp_operations.argument import Argument
 from slither.slithir.tmp_operations.tmp_call import TmpCall
+from slither.core.solidity_types.type import Type
+from slither.core.solidity_types import ArrayType
 from slither.slithir.tmp_operations.tmp_new_array import TmpNewArray
 from slither.slithir.tmp_operations.tmp_new_contract import TmpNewContract
 from slither.slithir.tmp_operations.tmp_new_elementary_type import TmpNewElementaryType
@@ -296,9 +287,6 @@
     def _post_index_access(self, expression):
         left = get(expression.expression_left)
         right = get(expression.expression_right)
-<<<<<<< HEAD
-        val = IndexVariable(self._node, left, right)
-=======
         # Left can be a type for abi.decode(var, uint[2])
         if isinstance(left, Type):
             # Nested type are not yet supported by abi.decode, so the assumption
@@ -307,8 +295,7 @@
             t = ArrayType(left, right.value)
             set_val(expression, t)
             return
-        val = ReferenceVariable(self._node)
->>>>>>> bfaa9a51
+        val = IndexVariable(self._node, left, right)
         # access to anonymous array
         # such as [0,1][x]
         if isinstance(left, list):
