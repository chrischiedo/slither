--- conflicted
+++ resolved
@@ -46,35 +46,10 @@
     SHADOWING_EVENT = "event"
 
     # Reserved keywords reference: https://solidity.readthedocs.io/en/v0.5.2/units-and-global-variables.html
-<<<<<<< HEAD
-    BUILTIN_SYMBOLS = [
-        "assert",
-        "require",
-        "revert",
-        "block",
-        "blockhash",
-        "gasleft",
-        "msg",
-        "now",
-        "tx",
-        "this",
-        "addmod",
-        "mulmod",
-        "keccak256",
-        "sha256",
-        "sha3",
-        "ripemd160",
-        "ecrecover",
-        "selfdestruct",
-        "suicide",
-        "abi",
-    ]
-=======
     BUILTIN_SYMBOLS = ["assert", "require", "revert", "block", "blockhash",
                        "gasleft", "msg", "now", "tx", "this", "addmod", "mulmod",
                        "keccak256", "sha256", "sha3", "ripemd160", "ecrecover",
                        "selfdestruct", "suicide", "abi", "fallback", "receive"]
->>>>>>> 2fe3109e
 
     # https://solidity.readthedocs.io/en/v0.5.2/miscellaneous.html#reserved-keywords
     RESERVED_KEYWORDS = [
