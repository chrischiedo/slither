import logging

from slither.core.declarations import (Contract, Enum, Event, Function,
                                       SolidityFunction, SolidityVariable,
                                       SolidityVariableComposed, Structure)
from slither.core.expressions import Identifier, Literal
from slither.core.solidity_types import (ArrayType, ElementaryType,
                                         FunctionType, MappingType,
                                         UserDefinedType, TypeInformation)
from slither.core.solidity_types.elementary_type import Int as ElementaryTypeInt
from slither.core.variables.variable import Variable
from slither.core.variables.state_variable import StateVariable
from slither.slithir.variables import TupleVariable
from slither.slithir.operations import (Assignment, Balance, Binary,
                                        BinaryType, Call, Condition, Delete,
                                        EventCall, HighLevelCall, Index,
                                        InitArray, InternalCall,
                                        InternalDynamicCall, Length,
                                        LibraryCall, LowLevelCall, Member,
                                        NewArray, NewContract,
                                        NewElementaryType, NewStructure,
                                        OperationWithLValue, Push, Return,
                                        Send, SolidityCall, Transfer,
                                        TypeConversion, Unary, Unpack)
from slither.slithir.tmp_operations.argument import Argument, ArgumentType
from slither.slithir.tmp_operations.tmp_call import TmpCall
from slither.slithir.tmp_operations.tmp_new_array import TmpNewArray
from slither.slithir.tmp_operations.tmp_new_contract import TmpNewContract
from slither.slithir.tmp_operations.tmp_new_elementary_type import \
    TmpNewElementaryType
from slither.slithir.tmp_operations.tmp_new_structure import TmpNewStructure
from slither.slithir.variables import (Constant, ReferenceVariable,
                                       TemporaryVariable)
from slither.visitors.slithir.expression_to_slithir import ExpressionToSlithIR
from slither.utils.function import get_function_id
from slither.utils.type import export_nested_types_from_variable
from slither.slithir.exceptions import SlithIRError

logger = logging.getLogger('ConvertToIR')

def convert_expression(expression, node):
    # handle standlone expression
    # such as return true;
    from slither.core.cfg.node import NodeType

    if isinstance(expression, Literal) and node.type in [NodeType.IF, NodeType.IFLOOP]:
        cst = Constant(expression.value, expression.type)
        result =  [Condition(cst)]
        return result
    if isinstance(expression, Identifier) and node.type in [NodeType.IF, NodeType.IFLOOP]:
        result =  [Condition(expression.value)]
        return result


    visitor = ExpressionToSlithIR(expression, node)
    result = visitor.result()

    result = apply_ir_heuristics(result, node)

    if result:
        if node.type in [NodeType.IF, NodeType.IFLOOP]:
            assert isinstance(result[-1], (OperationWithLValue))
            result.append(Condition(result[-1].lvalue))
        elif node.type == NodeType.RETURN:
            # May return None
            if isinstance(result[-1], (OperationWithLValue)):
                result.append(Return(result[-1].lvalue))

    return result


###################################################################################
###################################################################################
# region Helpers
###################################################################################
###################################################################################

def is_value(ins):
    if isinstance(ins, TmpCall):
        if isinstance(ins.ori, Member):
            if ins.ori.variable_right == 'value':
                return True
    return False

def is_gas(ins):
    if isinstance(ins, TmpCall):
        if isinstance(ins.ori, Member):
            if ins.ori.variable_right == 'gas':
                return True
    return False

def get_sig(ir, name):
    '''
        Return a list of potential signature
        It is a list, as Constant variables can be converted to int256
    Args:
        ir (slithIR.operation)
    Returns:
        list(str)
    '''
    sig = '{}({})'

    # list of list of arguments
    argss = convert_arguments(ir.arguments)
    return [sig.format(name, ','.join(args)) for args in argss]

def get_canonical_names(ir, function_name, contract_name):
    '''
        Return a list of potential signature
        It is a list, as Constant variables can be converted to int256
    Args:
        ir (slithIR.operation)
    Returns:
        list(str)
    '''
    sig = '{}({})'

    # list of list of arguments
    argss = convert_arguments(ir.arguments)
    return [sig.format(f'{contract_name}.{function_name}', ','.join(args)) for args in argss]

def convert_arguments(arguments):
    argss = [[]]
    for arg in arguments:
        if isinstance(arg, (list,)):
            type_arg = '{}[{}]'.format(get_type(arg[0].type), len(arg))
        elif isinstance(arg, Function):
            type_arg = arg.signature_str
        else:
            type_arg = get_type(arg.type)
        if isinstance(arg, Constant) and arg.type == ElementaryType('uint256'):
            # If it is a constant
            # We dupplicate the existing list
            # And we add uint256 and int256 cases
            # There is no potential collision, as the compiler
            # Prevent it with a 
            # "not unique after argument-dependent loopkup" issue
            argss_new = [list(args) for args in argss]
            for args in argss:
                args.append(str(ElementaryType('uint256')))
            for args in argss_new:
                args.append(str(ElementaryType('int256')))
            argss = argss + argss_new
        else:
            for args in argss:
                args.append(type_arg)
    return argss

def is_temporary(ins):
    return isinstance(ins, (Argument,
                            TmpNewElementaryType,
                            TmpNewContract,
                            TmpNewArray,
                            TmpNewStructure))



# endregion
###################################################################################
###################################################################################
# region Calls modification
###################################################################################
###################################################################################

def integrate_value_gas(result):
    '''
        Integrate value and gas temporary arguments to call instruction
    '''
    was_changed = True

    calls = []

    while was_changed:
        # We loop until we do not find any call to value or gas
        was_changed = False

        # Find all the assignments
        assigments = {}
        for i in result:
            if isinstance(i, OperationWithLValue):
                assigments[i.lvalue.name] = i
            if isinstance(i, TmpCall):
                if isinstance(i.called, Variable) and i.called.name in assigments:
                    ins_ori = assigments[i.called.name]
                    i.set_ori(ins_ori)

        to_remove = []
        variable_to_replace = {}

        # Replace call to value, gas to an argument of the real call
        for idx in range(len(result)):
            ins = result[idx]
            # value can be shadowed, so we check that the prev ins
            # is an Argument
            if is_value(ins) and isinstance(result[idx-1], Argument):
                was_changed = True
                result[idx-1].set_type(ArgumentType.VALUE)
                result[idx-1].call_id = ins.ori.variable_left.name
                calls.append(ins.ori.variable_left)
                to_remove.append(ins)
                variable_to_replace[ins.lvalue.name] = ins.ori.variable_left
            elif is_gas(ins) and isinstance(result[idx-1], Argument):
                was_changed = True
                result[idx-1].set_type(ArgumentType.GAS)
                result[idx-1].call_id = ins.ori.variable_left.name
                calls.append(ins.ori.variable_left)
                to_remove.append(ins)
                variable_to_replace[ins.lvalue.name] = ins.ori.variable_left

        # Remove the call to value/gas instruction
        result = [i for i in result if not i in to_remove]

        # update the real call 
        for ins in result:
            if isinstance(ins, TmpCall):
                # use of while if there redirections
                while ins.called.name in variable_to_replace:
                    was_changed = True
                    ins.call_id = variable_to_replace[ins.called.name].name
                    calls.append(ins.called)
                    ins.called = variable_to_replace[ins.called.name]
            if isinstance(ins, Argument):
                while ins.call_id in variable_to_replace:
                    was_changed = True
                    ins.call_id = variable_to_replace[ins.call_id].name

    calls = list(set([str(c) for c in calls]))
    idx = 0
    calls_d = {}
    for call in calls:
        calls_d[str(call)] = idx
        idx = idx+1

    return result

# endregion
###################################################################################
###################################################################################
# region Calls modification and Type propagation
###################################################################################
###################################################################################

def propagate_type_and_convert_call(result, node):
    '''
        Propagate the types variables and convert tmp call to real call operation
    '''
    calls_value = {}
    calls_gas = {}

    call_data = []

    idx = 0
    # use of while len() as result can be modified during the iteration
    while idx < len(result):
        ins = result[idx]

        if isinstance(ins, TmpCall):
            new_ins = extract_tmp_call(ins, node.function.contract)
            if new_ins:
                new_ins.set_node(ins.node)
                ins = new_ins
                result[idx] = ins

        if isinstance(ins, Argument):
            if ins.get_type() in [ArgumentType.GAS]:
                assert not ins.call_id in calls_gas
                calls_gas[ins.call_id] = ins.argument
            elif ins.get_type() in [ArgumentType.VALUE]:
                assert not ins.call_id in calls_value
                calls_value[ins.call_id] = ins.argument
            else:
                assert ins.get_type() == ArgumentType.CALL
                call_data.append(ins.argument)

        if isinstance(ins, (HighLevelCall, NewContract, InternalDynamicCall)):
            if ins.call_id in calls_value:
                ins.call_value = calls_value[ins.call_id]
            if ins.call_id in calls_gas:
                ins.call_gas = calls_gas[ins.call_id]

        if isinstance(ins, (Call, NewContract, NewStructure)):
            ins.arguments = call_data
            call_data = []

        if is_temporary(ins):
            del result[idx]
            continue

        new_ins = propagate_types(ins, node)
        if new_ins:
            if isinstance(new_ins, (list,)):
                if len(new_ins) == 2:
                    new_ins[0].set_node(ins.node)
                    new_ins[1].set_node(ins.node)
                    del result[idx]
                    result.insert(idx, new_ins[0])
                    result.insert(idx+1, new_ins[1])
                    idx = idx + 1
                else:
                    assert len(new_ins) == 3
                    new_ins[0].set_node(ins.node)
                    new_ins[1].set_node(ins.node)
                    new_ins[2].set_node(ins.node)
                    del result[idx]
                    result.insert(idx, new_ins[0])
                    result.insert(idx+1, new_ins[1])
                    result.insert(idx+2, new_ins[2])
                    idx = idx + 2
            else:
                new_ins.set_node(ins.node)
                result[idx] = new_ins
        idx = idx +1
    return result

def _convert_type_contract(ir, slither):
    assert isinstance(ir.variable_left.type, TypeInformation)
    contract = ir.variable_left.type.type

    if ir.variable_right == 'creationCode':
        if slither.crytic_compile:
            bytecode = slither.crytic_compile.bytecode_init(contract.name)
        else:
            logger.info(
                'The codebase uses type(x).creationCode, but crytic-compile was not used. As a result, the bytecode cannot be found')
            bytecode = "MISSING_BYTECODE"
        assignment = Assignment(ir.lvalue,
                                Constant(str(bytecode)),
                                ElementaryType('bytes'))
        assignment.lvalue.set_type(ElementaryType('bytes'))
        return assignment
    if ir.variable_right == 'runtimeCode':
        if slither.crytic_compile:
            bytecode = slither.crytic_compile.bytecode_runtime(contract.name)
        else:
            logger.info(
                'The codebase uses type(x).runtimeCode, but crytic-compile was not used. As a result, the bytecode cannot be found')
            bytecode = "MISSING_BYTECODE"
        assignment = Assignment(ir.lvalue,
                                Constant(str(bytecode)),
                                ElementaryType('bytes'))
        assignment.lvalue.set_type(ElementaryType('bytes'))
        return assignment
    if ir.variable_right == 'name':
        assignment = Assignment(ir.lvalue,
                                Constant(contract.name),
                                ElementaryType('string'))
        assignment.lvalue.set_type(ElementaryType('string'))
        return assignment

    raise SlithIRError(f'type({contract.name}).{ir.variable_right} is unknown')


def propagate_types(ir, node):
    # propagate the type
    using_for = node.function.contract.using_for
    if isinstance(ir, OperationWithLValue):
        # Force assignment in case of missing previous correct type
        if not ir.lvalue.type:
            if isinstance(ir, Assignment):
                ir.lvalue.set_type(ir.rvalue.type)
            elif isinstance(ir, Binary):
                if BinaryType.return_bool(ir.type):
                    ir.lvalue.set_type(ElementaryType('bool'))
                else:
                    ir.lvalue.set_type(ir.variable_left.type)
            elif isinstance(ir, Delete):
                # nothing to propagate
                pass
            elif isinstance(ir, LibraryCall):
                return convert_type_library_call(ir, ir.destination)
            elif isinstance(ir, HighLevelCall):
                t = ir.destination.type

                # Temporary operation (they are removed later)
                if t is None:
                    return

                # convert library
                if t in using_for or '*' in using_for:
                    new_ir = convert_to_library(ir, node, using_for)
                    if new_ir:
                        return new_ir

                if isinstance(t, UserDefinedType):
                    # UserdefinedType
                    t_type = t.type
                    if isinstance(t_type, Contract):
                        contract = node.slither.get_contract_from_name(t_type.name)
                        return convert_type_of_high_and_internal_level_call(ir, contract)

                # Convert HighLevelCall to LowLevelCall
                if isinstance(t, ElementaryType) and t.name == 'address':
                    if ir.destination.name == 'this':
                        return convert_type_of_high_and_internal_level_call(ir, node.function.contract)
                    return convert_to_low_level(ir)

                # Convert push operations
                # May need to insert a new operation
                # Which leads to return a list of operation
                if isinstance(t, ArrayType) or (isinstance(t, ElementaryType) and t.type == 'bytes'):
                    if ir.function_name == 'push' and len(ir.arguments) == 1:
                        return convert_to_push(ir, node)

            elif isinstance(ir, Index):
                if isinstance(ir.variable_left.type, MappingType):
                    ir.lvalue.set_type(ir.variable_left.type.type_to)
                elif isinstance(ir.variable_left.type, ArrayType):
                    ir.lvalue.set_type(ir.variable_left.type.type)

            elif isinstance(ir, InitArray):
                length = len(ir.init_values)
                t = ir.init_values[0].type
                ir.lvalue.set_type(ArrayType(t, length))
            elif isinstance(ir, InternalCall):
                # if its not a tuple, return a singleton
                if ir.function is None:
                    convert_type_of_high_and_internal_level_call(ir, node.function.contract)
                return_type = ir.function.return_type
                if return_type:
                    if len(return_type) == 1:
                        ir.lvalue.set_type(return_type[0])
                    elif len(return_type)>1:
                        ir.lvalue.set_type(return_type)
                else:
                    ir.lvalue = None
            elif isinstance(ir, InternalDynamicCall):
                # if its not a tuple, return a singleton
                return_type = ir.function_type.return_type
                if return_type:
                    if len(return_type) == 1:
                        ir.lvalue.set_type(return_type[0])
                    else:
                        ir.lvalue.set_type(return_type)
                else:
                    ir.lvalue = None
            elif isinstance(ir, LowLevelCall):
                # Call are not yet converted
                # This should not happen
                assert False
            elif isinstance(ir, Member):
                # TODO we should convert the reference to a temporary if the member is a length or a balance
                if ir.variable_right == 'length' and not isinstance(ir.variable_left, Contract) and isinstance(ir.variable_left.type, (ElementaryType, ArrayType)):
                    length = Length(ir.variable_left, ir.lvalue)
                    length.lvalue.points_to = ir.variable_left
                    return length
                if ir.variable_right == 'balance'and not isinstance(ir.variable_left, Contract)  and isinstance(ir.variable_left.type, ElementaryType):
                    return Balance(ir.variable_left, ir.lvalue)
                if ir.variable_right == 'selector' and isinstance(ir.variable_left.type, Function):
                    assignment = Assignment(ir.lvalue,
                                            Constant(str(get_function_id(ir.variable_left.type.full_name))),
                                            ElementaryType('bytes4'))
                    assignment.lvalue.set_type(ElementaryType('bytes4'))
                    return assignment
                if isinstance(ir.variable_left, TemporaryVariable) and isinstance(ir.variable_left.type, TypeInformation):
                    return _convert_type_contract(ir, node.function.slither)
                left = ir.variable_left
                t = None
                if isinstance(left, (Variable, SolidityVariable)):
                    t = ir.variable_left.type
                elif isinstance(left, (Contract, Enum, Structure)):
                    t = UserDefinedType(left)
                # can be None due to temporary operation
                if t:
                    if isinstance(t, UserDefinedType):
                        # UserdefinedType
                        type_t = t.type
                        if isinstance(type_t, Enum):
                            ir.lvalue.set_type(t)
                        elif isinstance(type_t, Structure):
                            elems = type_t.elems
                            for elem in elems:
                                if elem == ir.variable_right:
                                    ir.lvalue.set_type(elems[elem].type)
                        else:
                            assert isinstance(type_t, Contract)
                            # Allow type propagtion as a Function
                            # Only for reference variables
                            # This allows to track the selector keyword
                            # We dont need to check for function collision, as solc prevents the use of selector
                            # if there are multiple functions with the same name
                            f = next((f for f in type_t.functions if f.name == ir.variable_right), None)
                            if f:
                                ir.lvalue.set_type(f)
                            else:
                                # Allow propgation for variable access through contract's nale
                                # like Base_contract.my_variable
                                v = next((v for v in type_t.state_variables if v.name == ir.variable_right), None)
                                if v:
                                    ir.lvalue.set_type(v.type)
            elif isinstance(ir, NewArray):
                ir.lvalue.set_type(ir.array_type)
            elif isinstance(ir, NewContract):
                contract = node.slither.get_contract_from_name(ir.contract_name)
                ir.lvalue.set_type(UserDefinedType(contract))
            elif isinstance(ir, NewElementaryType):
                ir.lvalue.set_type(ir.type)
            elif isinstance(ir, NewStructure):
                ir.lvalue.set_type(UserDefinedType(ir.structure))
            elif isinstance(ir, Push):
                # No change required
                pass
            elif isinstance(ir, Send):
                ir.lvalue.set_type(ElementaryType('bool'))
            elif isinstance(ir, SolidityCall):
                if ir.function.name == 'type(address)':
                    ir.function.return_type = [TypeInformation(ir.arguments[0])]
                return_type = ir.function.return_type
                if len(return_type) == 1:
                    ir.lvalue.set_type(return_type[0])
                elif len(return_type)>1:
                    ir.lvalue.set_type(return_type)
            elif isinstance(ir, TypeConversion):
                ir.lvalue.set_type(ir.type)
            elif isinstance(ir, Unary):
                ir.lvalue.set_type(ir.rvalue.type)
            elif isinstance(ir, Unpack):
                types = ir.tuple.type.type
                idx = ir.index
                t = types[idx]
                ir.lvalue.set_type(t)
            elif isinstance(ir, (Argument, TmpCall, TmpNewArray, TmpNewContract, TmpNewStructure, TmpNewElementaryType)):
                # temporary operation; they will be removed
                pass
            else:
                raise SlithIRError('Not handling {} during type propgation'.format(type(ir)))

def extract_tmp_call(ins, contract):
    assert isinstance(ins, TmpCall)

    if isinstance(ins.called, Variable) and isinstance(ins.called.type, FunctionType):
        call = InternalDynamicCall(ins.lvalue, ins.called, ins.called.type)
        call.call_id = ins.call_id
        return call
    if isinstance(ins.ori, Member):
        # If there is a call on an inherited contract, it is an internal call or an event
        if ins.ori.variable_left in contract.inheritance + [contract]:
            if str(ins.ori.variable_right) in [f.name for f in contract.functions]:
                internalcall = InternalCall((ins.ori.variable_right, ins.ori.variable_left.name), ins.nbr_arguments, ins.lvalue, ins.type_call)
                internalcall.call_id = ins.call_id
                return internalcall
            if str(ins.ori.variable_right) in [f.name for f in contract.events]:
               eventcall = EventCall(ins.ori.variable_right)
               eventcall.call_id = ins.call_id
               return eventcall
        if isinstance(ins.ori.variable_left, Contract):
            st = ins.ori.variable_left.get_structure_from_name(ins.ori.variable_right)
            if st:
                op = NewStructure(st, ins.lvalue)
                op.call_id = ins.call_id
                return op
            libcall = LibraryCall(ins.ori.variable_left, ins.ori.variable_right, ins.nbr_arguments, ins.lvalue, ins.type_call)
            libcall.call_id = ins.call_id
            return libcall
        msgcall = HighLevelCall(ins.ori.variable_left, ins.ori.variable_right, ins.nbr_arguments, ins.lvalue, ins.type_call)
        msgcall.call_id = ins.call_id
        return msgcall

    if isinstance(ins.ori, TmpCall):
        r = extract_tmp_call(ins.ori, contract)
        return r
    if isinstance(ins.called, SolidityVariableComposed):
        if str(ins.called) == 'block.blockhash':
            ins.called = SolidityFunction('blockhash(uint256)')
        elif str(ins.called) == 'this.balance':
            return SolidityCall(SolidityFunction('this.balance()'), ins.nbr_arguments, ins.lvalue, ins.type_call)

    if isinstance(ins.called, SolidityFunction):
        return SolidityCall(ins.called, ins.nbr_arguments, ins.lvalue, ins.type_call)

    if isinstance(ins.ori, TmpNewElementaryType):
        return NewElementaryType(ins.ori.type, ins.lvalue)

    if isinstance(ins.ori, TmpNewContract):
        op = NewContract(Constant(ins.ori.contract_name), ins.lvalue)
        op.call_id = ins.call_id
        return op

    if isinstance(ins.ori, TmpNewArray):
        return NewArray(ins.ori.depth, ins.ori.array_type, ins.lvalue)

    if isinstance(ins.called, Structure):
        op = NewStructure(ins.called, ins.lvalue)
        op.call_id = ins.call_id
        return op

    if isinstance(ins.called, Event):
        return EventCall(ins.called.name)


    raise Exception('Not extracted {} {}'.format(type(ins.called), ins))

# endregion
###################################################################################
###################################################################################
# region Conversion operations
###################################################################################
###################################################################################

def convert_to_low_level(ir):
    """
        Convert to a transfer/send/or low level call
        The funciton assume to receive a correct IR
        The checks must be done by the caller

        Additionally convert abi... to solidityfunction
    """
    if ir.function_name == 'transfer':
        assert len(ir.arguments) == 1
        ir = Transfer(ir.destination, ir.arguments[0])
        return ir
    elif ir.function_name == 'send':
        assert len(ir.arguments) == 1
        ir = Send(ir.destination, ir.arguments[0], ir.lvalue)
        ir.lvalue.set_type(ElementaryType('bool'))
        return ir
    elif ir.destination.name ==  'abi' and ir.function_name in ['encode',
                                                                'encodePacked',
                                                                'encodeWithSelector',
                                                                'encodeWithSignature',
                                                                'decode']:

        call = SolidityFunction('abi.{}()'.format(ir.function_name))
        new_ir = SolidityCall(call, ir.nbr_arguments, ir.lvalue, ir.type_call)
        new_ir.arguments = ir.arguments
        if isinstance(call.return_type, list) and len(call.return_type) == 1:
            new_ir.lvalue.set_type(call.return_type[0])
        else:
            new_ir.lvalue.set_type(call.return_type)
        return new_ir
    elif ir.function_name in ['call',
                              'delegatecall',
                              'callcode',
                              'staticcall']:
        new_ir = LowLevelCall(ir.destination,
                          ir.function_name,
                          ir.nbr_arguments,
                          ir.lvalue,
                          ir.type_call)
        new_ir.call_gas = ir.call_gas
        new_ir.call_value = ir.call_value
        new_ir.arguments = ir.arguments
        new_ir.lvalue.set_type(ElementaryType('bool'))
        return new_ir
    raise SlithIRError('Incorrect conversion to low level {}'.format(ir))

def convert_to_push(ir, node):
    """
    Convert a call to a PUSH operaiton

    The funciton assume to receive a correct IR
    The checks must be done by the caller

    May necessitate to create an intermediate operation (InitArray)
    Necessitate to return the lenght (see push documentation)
    As a result, the function return may return a list
    """


    lvalue = ir.lvalue
    if isinstance(ir.arguments[0], list):
        ret = []

        val = TemporaryVariable(node)
        operation = InitArray(ir.arguments[0], val)
        ret.append(operation)

        ir = Push(ir.destination, val)

        length = Literal(len(operation.init_values), 'uint256')
        t = operation.init_values[0].type
        ir.lvalue.set_type(ArrayType(t, length))

        ret.append(ir)

        if lvalue:
            length = Length(ir.array, lvalue)
            length.lvalue.points_to = ir.lvalue
            ret.append(length)

        return ret

    ir = Push(ir.destination, ir.arguments[0])

    if lvalue:
        ret = []
        ret.append(ir)

        length = Length(ir.array, lvalue)
        length.lvalue.points_to = ir.lvalue
        ret.append(length)
        return ret

    return ir

def look_for_library(contract, ir, node, using_for, t):
    for destination in using_for[t]:
        lib_contract = contract.slither.get_contract_from_name(str(destination))
        if lib_contract:
            lib_call = LibraryCall(lib_contract,
                                   ir.function_name,
                                   ir.nbr_arguments,
                                   ir.lvalue,
                                   ir.type_call)
            lib_call.call_gas = ir.call_gas
            lib_call.arguments = [ir.destination] + ir.arguments
            new_ir = convert_type_library_call(lib_call, lib_contract)
            if new_ir:
                new_ir.set_node(ir.node)
                return new_ir
    return None

def convert_to_library(ir, node, using_for):
    # We use contract_declarer, because Solidity resolve the library
    # before resolving the inheritance.
    # Though we could use .contract as libraries cannot be shadowed
    contract = node.function.contract_declarer
    t = ir.destination.type

    if t in using_for:
        new_ir = look_for_library(contract, ir, node, using_for, t)
        if new_ir:
            return new_ir

    if '*' in using_for:
        new_ir = look_for_library(contract, ir, node, using_for, '*')
        if new_ir:
            return new_ir

    return None

def get_type(t):
    """
        Convert a type to a str
        If the instance is a Contract, return 'address' instead
    """
    if isinstance(t, UserDefinedType):
        if isinstance(t.type, Contract):
            return 'address'
    return str(t)

def convert_type_library_call(ir, lib_contract):
    sigs = get_sig(ir, ir.function_name)
    func = None
    for sig in sigs:
        func = lib_contract.get_function_from_signature(sig)
        if not func:
            func = lib_contract.get_state_variable_from_name(ir.function_name)
        if func:
            # stop to explore if func is found (prevent dupplicate issue)
            break
    # In case of multiple binding to the same type
    if not func:
        # specific lookup when the compiler does implicit conversion
        # for example
        # myFunc(uint)
        # can be called with an uint8
        for function in lib_contract.functions:
            if function.name == ir.function_name and len(function.parameters) == len(ir.arguments):
                func = function
                break
    if not func:
        return None
    ir.function = func
    if isinstance(func, Function):
        t = func.return_type
        # if its not a tuple, return a singleton
        if t and len(t) == 1:
            t = t[0]
    else:
        # otherwise its a variable (getter)
        t = func.type
    if t:
        ir.lvalue.set_type(t)
    else:
        ir.lvalue = None
    return ir

def convert_type_of_high_and_internal_level_call(ir, contract):
    func = None
<<<<<<< HEAD
    if isinstance(ir, InternalCall):
        sigs = get_canonical_names(ir, ir.function_name, ir.contract_name)
        for sig in sigs:
            func = contract.get_function_from_canonical_name(sig)
            if not func:
                func = contract.get_state_variable_from_name(ir.function_name)
    else:
        assert isinstance(ir, HighLevelCall)
        sigs = get_sig(ir, ir.function_name)
        for sig in sigs:
            func = contract.get_function_from_canonical_name(sig)
            if not func:
                func = contract.get_state_variable_from_name(ir.function_name)
=======
    sigs = get_sig(ir, ir.function_name)
    for sig in sigs:
        func = contract.get_function_from_signature(sig)
        if not func:
            func = contract.get_state_variable_from_name(ir.function_name)
        if func:
            # stop to explore if func is found (prevent dupplicate issue)
            break
>>>>>>> 7cadf980
    if not func:
        # specific lookup when the compiler does implicit conversion
        # for example
        # myFunc(uint)
        # can be called with an uint8
        for function in contract.functions:
            if function.name == ir.function_name and len(function.parameters) == len(ir.arguments):
                func = function
                break
    # lowlelvel lookup needs to be done at last step
    if not func and ir.function_name in ['call',
                                         'delegatecall',
                                         'callcode',
                                         'transfer',
                                         'send']:
        return convert_to_low_level(ir)
    if not func:
        logger.error('Function not found {}'.format(sig))
    ir.function = func
    if isinstance(func, Function):
        return_type = func.return_type
        # if its not a tuple; return a singleton
        if return_type and len(return_type) == 1:
            return_type = return_type[0]
    else:
        # otherwise its a variable (getter)
        # If its a mapping or a array
        # we iterate until we find the final type
        # mapping and array can be mixed together
        # ex:
        #    mapping ( uint => mapping ( uint => uint)) my_var
        #    mapping(uint => uint)[] test;p
        if isinstance(func.type, (MappingType, ArrayType)):
            tmp = func.type
            while isinstance(tmp, (MappingType, ArrayType)):
                if isinstance(tmp, MappingType):
                    tmp = tmp.type_to
                else:
                    tmp = tmp.type
            return_type = tmp
        else:
            return_type = func.type
    if return_type:
        ir.lvalue.set_type(return_type)
    else:
        ir.lvalue = None

    return None

# endregion
###################################################################################
###################################################################################
# region Points to operation
###################################################################################
###################################################################################

def find_references_origin(irs):
    """
        Make lvalue of each Index, Member operation
        points to the left variable
    """
    for ir in irs:
        if isinstance(ir, (Index, Member)):
            ir.lvalue.points_to = ir.variable_left

# endregion
###################################################################################
###################################################################################
# region Operation filtering
###################################################################################
###################################################################################

def remove_temporary(result):
    result = [ins for ins in result if not isinstance(ins, (Argument,
                                                            TmpNewElementaryType,
                                                            TmpNewContract,
                                                            TmpNewArray,
                                                            TmpNewStructure))]

    return result

def remove_unused(result):
    removed = True

    if not result:
        return result

    # dont remove the last elem, as it may be used by RETURN
    last_elem = result[-1]

    while removed:
        removed = False

        to_keep = []
        to_remove = []

        # keep variables that are read
        # and reference that are written
        for ins in result:
            to_keep += [str(x) for x in ins.read]
            if isinstance(ins, OperationWithLValue) and not isinstance(ins, (Index, Member)):
                if isinstance(ins.lvalue, ReferenceVariable):
                    to_keep += [str(ins.lvalue)]

        for ins in result:
            if isinstance(ins, Member):
                if not ins.lvalue.name in to_keep and ins != last_elem:
                    to_remove.append(ins)
                    removed = True

        result = [i for i in result if not i in to_remove]
    return result

# endregion
###################################################################################
###################################################################################
# region Constant type conversioh
###################################################################################
###################################################################################

def convert_constant_types(irs):
    """
    late conversion of uint -> type for constant (Literal)
    :param irs:
    :return:
    """
    # TODO: implement instances lookup for events, NewContract
    was_changed = True
    while was_changed:
        was_changed = False
        for ir in irs:
            if isinstance(ir, Assignment):
                if isinstance(ir.lvalue.type, ElementaryType):
                    if ir.lvalue.type.type in ElementaryTypeInt:
                        if isinstance(ir.rvalue, Function):
                            continue
                        elif isinstance(ir.rvalue, TupleVariable):
                            # TODO: fix missing Unpack conversion
                            continue
                        else:
                            if ir.rvalue.type.type != 'int256':
                                ir.rvalue.set_type(ElementaryType('int256'))
                                was_changed = True
            if isinstance(ir, Binary):
                if isinstance(ir.lvalue.type, ElementaryType):
                    if ir.lvalue.type.type in ElementaryTypeInt:
                        for r in ir.read:
                            if r.type.type != 'int256':
                                r.set_type(ElementaryType('int256'))
                                was_changed = True
            if isinstance(ir, (HighLevelCall, InternalCall)):
                func = ir.function
                if isinstance(func, StateVariable):
                    types = export_nested_types_from_variable(func)
                else:
                    if func is None:
                        # TODO: add  POP instruction
                        break
                    types = [p.type for p in func.parameters]
                for idx, arg in enumerate(ir.arguments):
                    t = types[idx]
                    if isinstance(t, ElementaryType):
                        if t.type in ElementaryTypeInt:
                            if arg.type.type != 'int256':
                                arg.set_type(ElementaryType('int256'))
                                was_changed = True
            if isinstance(ir, NewStructure):
                st = ir.structure
                for idx, arg in enumerate(ir.arguments):
                    e = st.elems_ordered[idx]
                    if isinstance(e.type, ElementaryType):
                        if e.type.type in ElementaryTypeInt:
                            if arg.type.type != 'int256':
                                arg.set_type(ElementaryType('int256'))
                                was_changed = True
            if isinstance(ir, InitArray):
                if isinstance(ir.lvalue.type, ArrayType):
                    if isinstance(ir.lvalue.type.type, ElementaryType):
                        if ir.lvalue.type.type.type in ElementaryTypeInt:
                            for r in ir.read:
                                if r.type.type != 'int256':
                                    r.set_type(ElementaryType('int256'))
                                    was_changed = True




# endregion
###################################################################################
###################################################################################
# region Heuristics selection
###################################################################################
###################################################################################

def apply_ir_heuristics(irs, node):
    """
        Apply a set of heuristic to improve slithIR
    """

    irs = integrate_value_gas(irs)

    irs = propagate_type_and_convert_call(irs, node)
    irs = remove_unused(irs)
    find_references_origin(irs)
    convert_constant_types(irs)


    return irs
<|MERGE_RESOLUTION|>--- conflicted
+++ resolved
@@ -777,13 +777,15 @@
 
 def convert_type_of_high_and_internal_level_call(ir, contract):
     func = None
-<<<<<<< HEAD
     if isinstance(ir, InternalCall):
         sigs = get_canonical_names(ir, ir.function_name, ir.contract_name)
         for sig in sigs:
             func = contract.get_function_from_canonical_name(sig)
             if not func:
                 func = contract.get_state_variable_from_name(ir.function_name)
+            if func:
+                # stop to explore if func is found (prevent dupplicate issue)
+                break
     else:
         assert isinstance(ir, HighLevelCall)
         sigs = get_sig(ir, ir.function_name)
@@ -791,16 +793,9 @@
             func = contract.get_function_from_canonical_name(sig)
             if not func:
                 func = contract.get_state_variable_from_name(ir.function_name)
-=======
-    sigs = get_sig(ir, ir.function_name)
-    for sig in sigs:
-        func = contract.get_function_from_signature(sig)
-        if not func:
-            func = contract.get_state_variable_from_name(ir.function_name)
-        if func:
-            # stop to explore if func is found (prevent dupplicate issue)
-            break
->>>>>>> 7cadf980
+            if func:
+                # stop to explore if func is found (prevent dupplicate issue)
+                break
     if not func:
         # specific lookup when the compiler does implicit conversion
         # for example
